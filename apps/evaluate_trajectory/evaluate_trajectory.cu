--- conflicted
+++ resolved
@@ -8,10 +8,7 @@
 
 #include "mve/mesh_io_ply.h"
 #include "mve/scene.h"
-<<<<<<< HEAD
-=======
-
->>>>>>> fa92c973
+
 #include "acc/bvh_tree.h"
 
 #include "cacc/point_cloud.h"
@@ -73,87 +70,6 @@
     return acc::BVHTree<uint, math::Vec3f>::create(faces, vertices);
 }
 
-<<<<<<< HEAD
-void cpu(math::Matrix4f w2c, math::Matrix3f calib, math::Vec3f view_pos, int width, int height,
-    acc::BVHTree<uint, math::Vec3f>::Ptr bvh_tree, cacc::PointCloud<cacc::HOST>::Ptr cloud,
-    cacc::VectorArray<cacc::HOST, cacc::Vec2f>::Data dir_hist)
-{
-    std::chrono::time_point<std::chrono::high_resolution_clock> start, end;
-    start = std::chrono::high_resolution_clock::now();
-
-    #pragma omp for
-    for (std::size_t i = 0; i < cloud->cdata().num_vertices; ++i) {
-        cacc::Vec3f const & cv = cloud->cdata().vertices_ptr[i];
-        math::Vec3f v; //TODO fix this mess
-        for (int j = 0; j < 3; ++j) v[j] = cv[j];
-
-        math::Vec3f v2c = view_pos - v;
-        float n = v2c.norm();
-        if (n > 45.0f) continue;
-        math::Vec3f pt = calib * w2c.mult(v, 1.0f);
-        math::Vec2f p(pt[0] / pt[2] - 0.5f, pt[1] / pt[2] - 0.5f);
-
-        if (p[0] < 0.0f || width <= p[0] || p[1] < 0.0f || height <= p[1]) continue;
-
-        acc::Ray<math::Vec3f> ray;
-        ray.origin = v + v2c * 0.01f;
-        ray.dir = v2c / n;
-        ray.tmin = 0.0f;
-        ray.tmax = inf;
-
-        if (bvh_tree->intersect(ray)) continue;
-
-        uint row = dir_hist.num_rows_ptr[i] + 1;
-
-        if (row > dir_hist.max_rows) return;
-
-        dir_hist.num_rows_ptr[i] = row;
-        cacc::Vec2f dir(atan2(ray.dir[1], ray.dir[0]), acos(ray.dir[2]));
-        dir_hist.data_ptr[row * dir_hist.pitch + i] = dir;
-    }
-    end = std::chrono::high_resolution_clock::now();
-
-    std::chrono::duration<double> diff = end - start;
-    std::cout << "CPU: " << diff.count() << std::endl;
-}
-
-void gpu(math::Matrix4f w2c, math::Matrix3f calib, math::Vec3f view_pos, int width, int height,
-    cacc::BVHTree<cacc::DEVICE>::Ptr dbvh_tree, cacc::PointCloud<cacc::DEVICE>::Ptr dcloud,
-    cacc::VectorArray<cacc::DEVICE, cacc::Vec2f>::Ptr ddir_hist)
-{
-    std::chrono::time_point<std::chrono::high_resolution_clock> start, end;
-
-    dim3 grid(divup(dcloud->cdata().num_vertices, KERNEL_BLOCK_SIZE));
-    dim3 block(KERNEL_BLOCK_SIZE);
-
-    start = std::chrono::high_resolution_clock::now();
-    kernel<<<grid, block>>>(cacc::Mat4f(w2c.begin()), cacc::Mat3f(calib.begin()),
-        cacc::Vec3f(view_pos.begin()), width, height,
-        dbvh_tree->cdata(), dcloud->cdata(), ddir_hist->cdata());
-    CHECK(cudaDeviceSynchronize());
-    end = std::chrono::high_resolution_clock::now();
-
-    std::chrono::duration<double> diff = end - start;
-    std::cout << "GPU: " << diff.count() << std::endl;
-}
-
-void load_scene_as_trajectory(std::string const & path, std::vector<mve::CameraInfo> * trajectory) {
-    mve::Scene::Ptr scene;
-    try {
-        scene = mve::Scene::create(path);
-    } catch (std::exception& e) {
-        std::cerr << "Could not open scene: " << e.what() << std::endl;
-        std::exit(EXIT_FAILURE);
-    }
-
-    for (mve::View::Ptr const & view : scene->get_views()) {
-        if (view == nullptr) continue;
-        trajectory->push_back(view->get_camera());
-    }
-}
-
-=======
->>>>>>> fa92c973
 struct Arguments {
     std::string scene;
     std::string proxy_mesh;
@@ -203,17 +119,10 @@
     dcloud = cacc::PointCloud<cacc::DEVICE>::create<cacc::HOST>(cloud);
 
     uint num_vertices = dcloud->cdata().num_vertices;
-<<<<<<< HEAD
-    uint max_cameras = 20;
-
-    cacc::VectorArray<cacc::HOST, cacc::Vec2f>::Ptr dir_hist;
-    dir_hist = cacc::VectorArray<cacc::HOST, cacc::Vec2f>::create(num_vertices, max_cameras);
-=======
     uint max_cameras = 10;
 
     cacc::VectorArray<cacc::HOST, cacc::Vec2f>::Ptr hdir_hist;
     hdir_hist = cacc::VectorArray<cacc::HOST, cacc::Vec2f>::create(num_vertices, max_cameras);
->>>>>>> fa92c973
     cacc::VectorArray<cacc::DEVICE, cacc::Vec2f>::Ptr ddir_hist;
     ddir_hist = cacc::VectorArray<cacc::DEVICE, cacc::Vec2f>::create(num_vertices, max_cameras);
 
@@ -226,17 +135,6 @@
     math::Matrix3f calib;
     math::Vec3f view_pos(0.0f);
 
-<<<<<<< HEAD
-    for (mve::CameraInfo const & cam : trajectory) {
-        cam.fill_calibration(calib.begin(), width, height);
-        cam.fill_cam_to_world(w2c.begin());
-        cam.fill_camera_pos(view_pos.begin());
-
-        cpu(w2c, calib, view_pos, width, height, bvh_tree, cloud, dir_hist->cdata());
-        gpu(w2c, calib, view_pos, width, height, dbvh_tree, dcloud, ddir_hist);
-    }
-
-=======
     std::chrono::time_point<std::chrono::high_resolution_clock> start, end;
 
 #if CPU
@@ -314,7 +212,6 @@
 
     *hdir_hist = *ddir_hist;
 #endif
->>>>>>> fa92c973
 
     mve::TriangleMesh::Ptr mesh;
     try {
@@ -324,19 +221,11 @@
         std::exit(EXIT_FAILURE);
     }
 
-<<<<<<< HEAD
-    std::vector<math::Vec4f> colors = mesh->get_vertex_colors();
-    colors.resize(num_vertices);
-    for (std::size_t i = 0; i < num_vertices; ++i) {
-        uint samples = dir_hist->cdata().num_rows_ptr[i];
-        uchar quality = samples / max_cameras;
-=======
     std::vector<math::Vec4f> & colors = mesh->get_vertex_colors();
     colors.resize(num_vertices);
     for (std::size_t i = 0; i < num_vertices; ++i) {
         float samples = hdir_hist->cdata().num_rows_ptr[i];
         uchar quality = 255 * (samples / max_cameras);
->>>>>>> fa92c973
         math::Vec3f color(col::maps::viridis[quality]);
         colors[i] = math::Vec4f(color[0], color[1], color[2], 1.0f);
     }
