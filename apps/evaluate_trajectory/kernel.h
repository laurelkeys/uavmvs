--- conflicted
+++ resolved
@@ -1,10 +1,6 @@
-<<<<<<< HEAD
-#pragma once
-=======
 #ifndef KERNEL_HEADER
 #define KERNEL_HEADER
 
->>>>>>> fa92c973
 #include "cacc/bvh_tree.h"
 #include "cacc/point_cloud.h"
 #include "cacc/vector_array.h"
@@ -16,10 +12,6 @@
     cacc::Vec3f view_pos, int width, int height,
     cacc::BVHTree<cacc::DEVICE>::Data bvh_tree,
     cacc::PointCloud<cacc::DEVICE>::Data cloud,
-<<<<<<< HEAD
-    cacc::VectorArray<cacc::DEVICE, cacc::Vec2f>::Data dir_hist);
-=======
     cacc::VectorArray<cacc::DEVICE, cacc::Vec2f>::Data dir_hist);
 
-#endif /* KERNEL_HEADER */
->>>>>>> fa92c973
+#endif /* KERNEL_HEADER */